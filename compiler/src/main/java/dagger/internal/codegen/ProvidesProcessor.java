/*
 * Copyright (C) 2012 Square, Inc.
 *
 * Licensed under the Apache License, Version 2.0 (the "License");
 * you may not use this file except in compliance with the License.
 * You may obtain a copy of the License at
 *
 * http://www.apache.org/licenses/LICENSE-2.0
 *
 * Unless required by applicable law or agreed to in writing, software
 * distributed under the License is distributed on an "AS IS" BASIS,
 * WITHOUT WARRANTIES OR CONDITIONS OF ANY KIND, either express or implied.
 * See the License for the specific language governing permissions and
 * limitations under the License.
 */
package dagger.internal.codegen;

import dagger.Module;
import dagger.Provides;
import dagger.internal.Binding;
import dagger.internal.Linker;
import dagger.internal.ModuleAdapter;
import dagger.internal.SetBinding;
import java.io.IOException;
import java.util.ArrayList;
import java.util.HashMap;
import java.util.Iterator;
import java.util.LinkedHashMap;
import java.util.LinkedHashSet;
import java.util.List;
import java.util.Map;
import java.util.Set;
import java.util.concurrent.atomic.AtomicInteger;
import javax.annotation.processing.AbstractProcessor;
import javax.annotation.processing.RoundEnvironment;
import javax.annotation.processing.SupportedAnnotationTypes;
import javax.annotation.processing.SupportedSourceVersion;
import javax.inject.Provider;
import javax.inject.Singleton;
import javax.lang.model.SourceVersion;
import javax.lang.model.element.Element;
import javax.lang.model.element.ElementKind;
import javax.lang.model.element.ExecutableElement;
import javax.lang.model.element.Modifier;
import javax.lang.model.element.TypeElement;
import javax.lang.model.element.VariableElement;
import javax.lang.model.type.TypeMirror;
import javax.tools.Diagnostic;
import javax.tools.JavaFileObject;

<<<<<<< HEAD
import static dagger.internal.codegen.AssistedUtils.isFactoryProvider;
import static dagger.internal.codegen.AssistedUtils.factoryKey;
import static dagger.internal.codegen.AssistedUtils.findFactoryMethod;
=======
import static dagger.internal.codegen.ProcessorJavadocs.binderTypeDocs;
>>>>>>> d5983059
import static dagger.internal.plugins.loading.ClassloadingPlugin.MODULE_ADAPTER_SUFFIX;
import static java.lang.reflect.Modifier.FINAL;
import static java.lang.reflect.Modifier.PRIVATE;
import static java.lang.reflect.Modifier.PROTECTED;
import static java.lang.reflect.Modifier.PUBLIC;
import static java.lang.reflect.Modifier.STATIC;

/**
 * Generates an implementation of {@link ModuleAdapter} that includes a binding
 * for each {@code @Provides} method of a target class.
 */
@SupportedAnnotationTypes("dagger.Provides")
@SupportedSourceVersion(SourceVersion.RELEASE_6)
public final class ProvidesProcessor extends AbstractProcessor {
  private final LinkedHashMap<String, List<ExecutableElement>> remainingTypes =
      new LinkedHashMap<String, List<ExecutableElement>>();
  private static final String BINDINGS_MAP = CodeGen.parameterizedType(
      Map.class, String.class.getName(), Binding.class.getName() + "<?>");

  // TODO: include @Provides methods from the superclass
  @Override public boolean process(Set<? extends TypeElement> types, RoundEnvironment env) {
    try {
      remainingTypes.putAll(providerMethodsByClass(env));
      for (Iterator<String> i = remainingTypes.keySet().iterator(); i.hasNext();) {
        String typeName = i.next();
        TypeElement type = processingEnv.getElementUtils().getTypeElement(typeName);
        List<ExecutableElement> providesTypes = remainingTypes.get(typeName);
        try {
          // Attempt to get the annotation. If types are missing, this will throw
          // IllegalStateException.
          Map<String, Object> parsedAnnotation = CodeGen.getAnnotation(Module.class, type);
          writeModuleAdapter(type, parsedAnnotation, providesTypes);
          i.remove();
        } catch (IllegalStateException e) {
          // a dependent type was not defined, we'll catch it on another pass
        }
      }
    } catch (IOException e) {
      error("Code gen failed: " + e);
    }
    if (env.processingOver() && remainingTypes.size() > 0) {
      error("Could not find types required by provides methods for %s", remainingTypes.keySet()
          .toString());
    }
    return true;
  }

  private void error(String format, Object... args) {
    processingEnv.getMessager().printMessage(Diagnostic.Kind.ERROR, String.format(format, args));
  }

  /**
   * Returns a map containing all {@code @Provides} methods, indexed by class.
   */
  private Map<String, List<ExecutableElement>> providerMethodsByClass(RoundEnvironment env) {
    Map<String, List<ExecutableElement>> result
        = new HashMap<String, List<ExecutableElement>>();
    for (Element providerMethod : providesMethods(env)) {
      TypeElement type = (TypeElement) providerMethod.getEnclosingElement();
      Set<Modifier> typeModifiers = type.getModifiers();
      if (type.getKind() != ElementKind.CLASS) {
        error("Unexpected @Provides on " + providerMethod);
        continue;
      }
      if (typeModifiers.contains(Modifier.PRIVATE)
          || typeModifiers.contains(Modifier.ABSTRACT)) {
        error("Classes declaring @Provides methods must not be private or abstract: "
                + type.getQualifiedName());
        continue;
      }

      Set<Modifier> methodModifiers = providerMethod.getModifiers();
      if (methodModifiers.contains(Modifier.PRIVATE)
          || methodModifiers.contains(Modifier.ABSTRACT)
          || methodModifiers.contains(Modifier.STATIC)) {
        error("@Provides methods must not be private, abstract or static: "
                + type.getQualifiedName() + "." + providerMethod);
        continue;
      }

      List<ExecutableElement> methods = result.get(type.toString());
      if (methods == null) {
        methods = new ArrayList<ExecutableElement>();
        result.put(type.toString(), methods);
      }
      methods.add((ExecutableElement) providerMethod);
    }

    return result;
  }

  private Set<? extends Element> providesMethods(RoundEnvironment env) {
    Set<Element> result = new LinkedHashSet<Element>();
    result.addAll(env.getElementsAnnotatedWith(Provides.class));
    return result;
  }

  /**
   * Write a companion class for {@code type} that implements {@link
   * ModuleAdapter} to expose its provider methods.
   */
  private void writeModuleAdapter(TypeElement type, Map<String, Object> module,
      List<ExecutableElement> providerMethods) throws IOException {
    if (module == null) {
      error(type + " has @Provides methods but no @Module annotation");
      return;
    }

    Object[] staticInjections = (Object[]) module.get("staticInjections");
    Object[] entryPoints = (Object[]) module.get("entryPoints");
    Object[] includes = (Object[]) module.get("includes");

    boolean overrides = (Boolean) module.get("overrides");
    boolean complete = (Boolean) module.get("complete");

    String adapterName = CodeGen.adapterName(type, MODULE_ADAPTER_SUFFIX);
    JavaFileObject sourceFile = processingEnv.getFiler()
        .createSourceFile(adapterName, type);
    JavaWriter writer = new JavaWriter(sourceFile.openWriter());

    boolean multibindings = checkForMultibindings(providerMethods);
    boolean providerMethodDependencies = checkForDependencies(providerMethods);

    writer.emitEndOfLineComment(ProcessorJavadocs.GENERATED_BY_DAGGER);
    writer.emitPackage(CodeGen.getPackage(type).getQualifiedName().toString());
    writer.emitEmptyLine();
    writer.emitImports(getImports(multibindings, providerMethodDependencies));

    String typeName = type.getQualifiedName().toString();
    writer.emitEmptyLine();
    writer.emitJavadoc(ProcessorJavadocs.MODULE_TYPE);
    writer.beginType(adapterName, "class", PUBLIC | FINAL,
        CodeGen.parameterizedType(ModuleAdapter.class, typeName));

    StringBuilder entryPointsField = new StringBuilder().append("{ ");
    for (Object entryPoint : entryPoints) {
      TypeMirror typeMirror = (TypeMirror) entryPoint;
      String key = GeneratorKeys.rawMembersKey(typeMirror);
      entryPointsField.append(JavaWriter.stringLiteral(key)).append(", ");
    }
    entryPointsField.append("}");
    writer.field("String[]", "ENTRY_POINTS", PRIVATE | STATIC | FINAL,
        entryPointsField.toString());

    StringBuilder staticInjectionsField = new StringBuilder().append("{ ");
    for (Object staticInjection : staticInjections) {
      TypeMirror typeMirror = (TypeMirror) staticInjection;
      staticInjectionsField.append(CodeGen.typeToString(typeMirror)).append(".class, ");
    }
    staticInjectionsField.append("}");
    writer.field("Class<?>[]", "STATIC_INJECTIONS", PRIVATE | STATIC | FINAL,
        staticInjectionsField.toString());

    StringBuilder includesField = new StringBuilder().append("{ ");
    for (Object include : includes) {
      if (!(include instanceof TypeMirror)) {
        processingEnv.getMessager().printMessage(Diagnostic.Kind.WARNING,
            "Unexpected value: " + include + " in includes of " + type);
        continue;
      }
      TypeMirror typeMirror = (TypeMirror) include;
      includesField.append(CodeGen.typeToString(typeMirror)).append(".class, ");
    }
    includesField.append("}");
    writer.field("Class<?>[]", "INCLUDES", PRIVATE | STATIC | FINAL, includesField.toString());

    writer.emitEmptyLine();
    writer.beginMethod(null, adapterName, PUBLIC);
    writer.emitStatement("super(ENTRY_POINTS, STATIC_INJECTIONS, %s /*overrides*/, "
        + "INCLUDES, %s /*complete*/)", overrides, complete);
    writer.endMethod();

    writer.emitEmptyLine();
    writer.emitJavadoc(ProcessorJavadocs.GET_DEPENDENCIES_METHOD);
    writer.emitAnnotation(Override.class);
    writer.beginMethod("void", "getBindings", PUBLIC, BINDINGS_MAP, "map");

    Map<ExecutableElement, String> methodToClassName
        = new LinkedHashMap<ExecutableElement, String>();
    Map<String, AtomicInteger> methodNameToNextId = new LinkedHashMap<String, AtomicInteger>();
    for (ExecutableElement providerMethod : providerMethods) {
      Provides provides = providerMethod.getAnnotation(Provides.class);
      if (isFactoryProvider(providerMethod)) {
        String key = factoryKey(providerMethod);
        writer.statement("map.put(%s, new %s(module))", JavaWriter.stringLiteral(key),
            bindingClassName(providerMethod, methodToClassName, methodNameToNextId));
        continue;
      }
      switch (provides.type()) {
        case UNIQUE: {
          String key = GeneratorKeys.get(providerMethod);
          writer.emitStatement("map.put(%s, new %s(module))", JavaWriter.stringLiteral(key),
              bindingClassName(providerMethod, methodToClassName, methodNameToNextId));
          break;
        }
        case SET: {
          String key = GeneratorKeys.getElementKey(providerMethod);
          writer.emitStatement("SetBinding.add(map, %s, new %s(module))",
              JavaWriter.stringLiteral(key),
              bindingClassName(providerMethod, methodToClassName, methodNameToNextId));
          break;
        }
        default:
          throw new AssertionError("Unknown @Provides type " + provides.type());
      }
    }
    writer.endMethod();

    writer.emitEmptyLine();
    writer.emitAnnotation(Override.class);
    writer.beginMethod(typeName, "newModule", PROTECTED);
    ExecutableElement noArgsConstructor = CodeGen.getNoArgsConstructor(type);
    if (noArgsConstructor != null && CodeGen.isCallableConstructor(noArgsConstructor)) {
      writer.emitStatement("return new %s()", typeName);
    } else {
      writer.emitStatement("throw new UnsupportedOperationException(%s)",
          JavaWriter.stringLiteral("No no-args constructor on " + type));
    }
    writer.endMethod();

    for (ExecutableElement providerMethod : providerMethods) {
      writeProvidesAdapter(writer, providerMethod, methodToClassName, methodNameToNextId);
    }

    writer.endType();
    writer.close();
  }

  private Set<String> getImports(boolean multibindings, boolean dependencies) {
    Set<String> imports = new LinkedHashSet<String>();
    imports.add(Binding.class.getName());
    imports.add(Map.class.getName());
    imports.add(Provider.class.getName());
    imports.add(ModuleAdapter.class.getName());
    if (dependencies) {
      imports.add(Linker.class.getName());
      imports.add(Set.class.getName());
    }
    if (multibindings) {
      imports.add(SetBinding.class.getName());
    }
    return imports;
  }

  private boolean checkForDependencies(List<ExecutableElement> providerMethods) {
    for (ExecutableElement element : providerMethods) {
      if (!element.getParameters().isEmpty()) {
        return true;
      }
    }
    return false;
  }

  private boolean checkForMultibindings(List<ExecutableElement> providerMethods) {
    for (ExecutableElement element : providerMethods) {
      if (element.getAnnotation(Provides.class).type() == Provides.Type.SET) {
        return true;
      }
    }
    return false;
  }

  private String bindingClassName(ExecutableElement providerMethod,
      Map<ExecutableElement, String> methodToClassName,
      Map<String, AtomicInteger> methodNameToNextId) {
    String className = methodToClassName.get(providerMethod);
    if (className != null) return className;

    String methodName = providerMethod.getSimpleName().toString();
    String suffix = "";
    AtomicInteger id = methodNameToNextId.get(methodName);
    if (id == null) {
      methodNameToNextId.put(methodName, new AtomicInteger(2));
    } else {
      suffix = id.toString();
      id.incrementAndGet();
    }
    String uppercaseMethodName = Character.toUpperCase(methodName.charAt(0))
        + methodName.substring(1);
    className = uppercaseMethodName + "ProvidesAdapter" + suffix;
    methodToClassName.put(providerMethod, className);
    return className;
  }

  private void writeProvidesAdapter(JavaWriter writer, ExecutableElement providerMethod,
      Map<ExecutableElement, String> methodToClassName,
      Map<String, AtomicInteger> methodNameToNextId)
      throws IOException {
    String methodName = providerMethod.getSimpleName().toString();
    String moduleType = CodeGen.typeToString(providerMethod.getEnclosingElement().asType());
    String className = bindingClassName(providerMethod, methodToClassName, methodNameToNextId);
<<<<<<< HEAD
    boolean isFactoryProvider = isFactoryProvider(providerMethod);
    String returnType;
    FactoryMethod factoryMethod = null;
    if (isFactoryProvider) {
      factoryMethod = findFactoryMethod(processingEnv, providerMethod);
      returnType = CodeGen.typeToString(factoryMethod.getFactory().asType());
    } else {
      returnType = CodeGen.typeToString(providerMethod.getReturnType());
    }

    writer.beginType(className, "class", PRIVATE | STATIC,
        CodeGen.parameterizedType(Binding.class, returnType));
    writer.field(moduleType, "module", PRIVATE | FINAL);
=======
    String returnType = CodeGen.typeToString(providerMethod.getReturnType());
>>>>>>> d5983059
    List<? extends VariableElement> parameters = providerMethod.getParameters();
    boolean dependent = !parameters.isEmpty();

    writer.emitEmptyLine();
    writer.emitJavadoc(binderTypeDocs(returnType, false, false, dependent));
    writer.beginType(className, "class", PUBLIC | FINAL | STATIC,
        CodeGen.parameterizedType(Binding.class, returnType),
        CodeGen.parameterizedType(Provider.class, returnType));
    writer.emitField(moduleType, "module", PRIVATE | FINAL);
    for (Element parameter : parameters) {
      TypeMirror parameterType = parameter.asType();
      writer.emitField(CodeGen.parameterizedType(Binding.class,
          CodeGen.typeToString(parameterType)),
          parameterName(parameter), PRIVATE);
    }

    writer.emitEmptyLine();
    writer.beginMethod(null, className, PUBLIC, moduleType, "module");
    boolean singleton = providerMethod.getAnnotation(Singleton.class) != null
        || isFactoryProvider;
    String key = JavaWriter.stringLiteral(GeneratorKeys.get(providerMethod));
    String membersKey = null;
    writer.emitStatement("super(%s, %s, %s, %s.class)",
        key, membersKey, (singleton ? "IS_SINGLETON" : "NOT_SINGLETON"), moduleType);
    writer.emitStatement("this.module = module");
    writer.endMethod();

    if (dependent) {
      writer.emitEmptyLine();
      writer.emitJavadoc(ProcessorJavadocs.ATTACH_METHOD);
      writer.emitAnnotation(Override.class);
      writer.beginMethod("void", "attach", PUBLIC, Linker.class.getName(), "linker");
      for (VariableElement parameter : parameters) {
        String parameterKey = GeneratorKeys.get(parameter);
        writer.emitStatement("%s = (%s) linker.requestBinding(%s, %s.class)",
            parameterName(parameter),
            writer.compressType(CodeGen.parameterizedType(Binding.class,
                CodeGen.typeToString(parameter.asType()))),
            JavaWriter.stringLiteral(parameterKey),
            writer.compressType(moduleType));
      }
      writer.endMethod();

      writer.emitEmptyLine();
      writer.emitJavadoc(ProcessorJavadocs.GET_DEPENDENCIES_METHOD);
      writer.emitAnnotation(Override.class);
      String setOfBindings = CodeGen.parameterizedType(Set.class, "Binding<?>");
      writer.beginMethod("void", "getDependencies", PUBLIC, setOfBindings, "getBindings",
          setOfBindings, "injectMembersBindings");
      for (Element parameter : parameters) {
        writer.emitStatement("getBindings.add(%s)", parameter.getSimpleName().toString());
      }
      writer.endMethod();
    }

<<<<<<< HEAD
    if (isFactoryProvider) {
      String factoryImpl = factoryName(factoryMethod.getFactory());

      writer.beginType(factoryImpl, "class", PRIVATE, null,
          CodeGen.typeToString(factoryMethod.getFactory().asType()));

      List<String> params = new ArrayList<String>();
      List<? extends VariableElement> factoryMethodParams =
          factoryMethod.getMethod().getParameters();
      for (int i = 0; i < factoryMethodParams.size(); i++)  {
        params.add(CodeGen.typeToString(factoryMethodParams.get(i).asType()));
        params.add(assistedParameterName(i));
      }

      writer.annotation(Override.class);
      writer.beginMethod(CodeGen.typeToString(providerMethod.getReturnType()),
          factoryMethod.getMethod().getSimpleName().toString(), PUBLIC,
          params.toArray(new String[params.size()]));
      StringBuilder statement = new StringBuilder();
      statement.append("return ");
      statement.append(parameterName(0));
      statement.append(".get(new Object[] { ");
      for (int i = 0; i < factoryMethod.getTransposition().size(); i++) {
        if (i != 0) {
          statement.append(", ");
        }
        int parameterIndex = factoryMethod.getTransposition().get(i);
        statement.append(assistedParameterName(parameterIndex));
      }
      statement.append(" })");
      writer.statement(statement.toString());
      writer.endMethod();

      writer.endType();
    }

    writer.annotation(Override.class);
    writer.beginMethod(returnType, "get", PUBLIC);
    if (isFactoryProvider) {
      writer.statement("return new %s.%s()", className,
          factoryName(factoryMethod.getFactory()));
    } else {
      StringBuilder args = new StringBuilder();
      for (int p = 0; p < parameters.size(); p++) {
        if (p != 0) {
          args.append(", ");
        }
        args.append(String.format("%s.get()", parameterName(p)));
      }
      writer.statement("return module.%s(%s)", methodName, args.toString());
    }
    writer.endMethod();

    writer.annotation(Override.class);
    String setOfBindings = CodeGen.parameterizedType(Set.class, "Binding<?>");
    writer.beginMethod("void", "getDependencies", PUBLIC, setOfBindings, "getBindings",
        setOfBindings, "injectMembersBindings");
    for (int p = 0; p < parameters.size(); p++) {
      if (!isFactoryProvider) {
        writer.statement("getBindings.add(%s)", parameterName(p));
      } else {
        writer.statement("injectMembersBindings.add(%s)", parameterName(p));
      }
=======
    writer.emitEmptyLine();
    writer.emitJavadoc(ProcessorJavadocs.GET_METHOD, returnType);
    writer.emitAnnotation(Override.class);
    writer.beginMethod(returnType, "get", PUBLIC);
    StringBuilder args = new StringBuilder();
    boolean first = true;
    for (Element parameter : parameters) {
      if (!first) args.append(", ");
      else first = false;
      args.append(String.format("%s.get()", parameter.getSimpleName().toString()));
>>>>>>> d5983059
    }
    writer.emitStatement("return module.%s(%s)", methodName, args.toString());
    writer.endMethod();

    writer.endType();
  }

  private String parameterName(Element parameter) {
    if (parameter.getSimpleName().equals("module")) {
      return "parameter_" + parameter.getSimpleName().toString();
    }
    return parameter.getSimpleName().toString();
  }

  private String assistedParameterName(int index) {
    return "a" + index;
  }

  private String factoryName(TypeElement factory) {
    return factory.getSimpleName().toString() + "Impl";
  }
}<|MERGE_RESOLUTION|>--- conflicted
+++ resolved
@@ -48,13 +48,10 @@
 import javax.tools.Diagnostic;
 import javax.tools.JavaFileObject;
 
-<<<<<<< HEAD
 import static dagger.internal.codegen.AssistedUtils.isFactoryProvider;
 import static dagger.internal.codegen.AssistedUtils.factoryKey;
 import static dagger.internal.codegen.AssistedUtils.findFactoryMethod;
-=======
 import static dagger.internal.codegen.ProcessorJavadocs.binderTypeDocs;
->>>>>>> d5983059
 import static dagger.internal.plugins.loading.ClassloadingPlugin.MODULE_ADAPTER_SUFFIX;
 import static java.lang.reflect.Modifier.FINAL;
 import static java.lang.reflect.Modifier.PRIVATE;
@@ -239,7 +236,7 @@
       Provides provides = providerMethod.getAnnotation(Provides.class);
       if (isFactoryProvider(providerMethod)) {
         String key = factoryKey(providerMethod);
-        writer.statement("map.put(%s, new %s(module))", JavaWriter.stringLiteral(key),
+        writer.emitStatement("map.put(%s, new %s(module))", JavaWriter.stringLiteral(key),
             bindingClassName(providerMethod, methodToClassName, methodNameToNextId));
         continue;
       }
@@ -346,7 +343,6 @@
     String methodName = providerMethod.getSimpleName().toString();
     String moduleType = CodeGen.typeToString(providerMethod.getEnclosingElement().asType());
     String className = bindingClassName(providerMethod, methodToClassName, methodNameToNextId);
-<<<<<<< HEAD
     boolean isFactoryProvider = isFactoryProvider(providerMethod);
     String returnType;
     FactoryMethod factoryMethod = null;
@@ -357,12 +353,6 @@
       returnType = CodeGen.typeToString(providerMethod.getReturnType());
     }
 
-    writer.beginType(className, "class", PRIVATE | STATIC,
-        CodeGen.parameterizedType(Binding.class, returnType));
-    writer.field(moduleType, "module", PRIVATE | FINAL);
-=======
-    String returnType = CodeGen.typeToString(providerMethod.getReturnType());
->>>>>>> d5983059
     List<? extends VariableElement> parameters = providerMethod.getParameters();
     boolean dependent = !parameters.isEmpty();
 
@@ -413,89 +403,69 @@
       writer.beginMethod("void", "getDependencies", PUBLIC, setOfBindings, "getBindings",
           setOfBindings, "injectMembersBindings");
       for (Element parameter : parameters) {
-        writer.emitStatement("getBindings.add(%s)", parameter.getSimpleName().toString());
+        if (!isFactoryProvider) {
+          writer.emitStatement("getBindings.add(%s)", parameter.getSimpleName().toString());
+        } else {
+          writer.emitStatement("injectMembersBindings.add(%s)", parameter.getSimpleName().toString());
+        }
       }
       writer.endMethod();
     }
 
-<<<<<<< HEAD
     if (isFactoryProvider) {
       String factoryImpl = factoryName(factoryMethod.getFactory());
 
+      writer.emitEmptyLine();
       writer.beginType(factoryImpl, "class", PRIVATE, null,
           CodeGen.typeToString(factoryMethod.getFactory().asType()));
 
       List<String> params = new ArrayList<String>();
       List<? extends VariableElement> factoryMethodParams =
           factoryMethod.getMethod().getParameters();
-      for (int i = 0; i < factoryMethodParams.size(); i++)  {
-        params.add(CodeGen.typeToString(factoryMethodParams.get(i).asType()));
-        params.add(assistedParameterName(i));
-      }
-
-      writer.annotation(Override.class);
+      for (Element parameter : factoryMethodParams)  {
+        params.add(CodeGen.typeToString(parameter.asType()));
+        params.add(parameter.getSimpleName().toString());
+      }
+
+      writer.emitEmptyLine();
+      writer.emitAnnotation(Override.class);
       writer.beginMethod(CodeGen.typeToString(providerMethod.getReturnType()),
           factoryMethod.getMethod().getSimpleName().toString(), PUBLIC,
           params.toArray(new String[params.size()]));
       StringBuilder statement = new StringBuilder();
       statement.append("return ");
-      statement.append(parameterName(0));
+      statement.append(parameterName(parameters.get(0)));
       statement.append(".get(new Object[] { ");
-      for (int i = 0; i < factoryMethod.getTransposition().size(); i++) {
-        if (i != 0) {
-          statement.append(", ");
-        }
-        int parameterIndex = factoryMethod.getTransposition().get(i);
-        statement.append(assistedParameterName(parameterIndex));
+      boolean first = true;
+      for (Integer index : factoryMethod.getTransposition()) {
+        if (!first) statement.append(", ");
+        else first = false;
+        statement.append(factoryMethodParams.get(index).getSimpleName().toString());
       }
       statement.append(" })");
-      writer.statement(statement.toString());
+      writer.emitStatement(statement.toString());
       writer.endMethod();
 
       writer.endType();
     }
 
-    writer.annotation(Override.class);
+    writer.emitEmptyLine();
+    writer.emitJavadoc(ProcessorJavadocs.GET_METHOD, returnType);
+    writer.emitAnnotation(Override.class);
     writer.beginMethod(returnType, "get", PUBLIC);
     if (isFactoryProvider) {
-      writer.statement("return new %s.%s()", className,
+      writer.emitStatement("return new %s.%s()", className,
           factoryName(factoryMethod.getFactory()));
     } else {
       StringBuilder args = new StringBuilder();
-      for (int p = 0; p < parameters.size(); p++) {
-        if (p != 0) {
-          args.append(", ");
-        }
-        args.append(String.format("%s.get()", parameterName(p)));
-      }
-      writer.statement("return module.%s(%s)", methodName, args.toString());
-    }
-    writer.endMethod();
-
-    writer.annotation(Override.class);
-    String setOfBindings = CodeGen.parameterizedType(Set.class, "Binding<?>");
-    writer.beginMethod("void", "getDependencies", PUBLIC, setOfBindings, "getBindings",
-        setOfBindings, "injectMembersBindings");
-    for (int p = 0; p < parameters.size(); p++) {
-      if (!isFactoryProvider) {
-        writer.statement("getBindings.add(%s)", parameterName(p));
-      } else {
-        writer.statement("injectMembersBindings.add(%s)", parameterName(p));
-      }
-=======
-    writer.emitEmptyLine();
-    writer.emitJavadoc(ProcessorJavadocs.GET_METHOD, returnType);
-    writer.emitAnnotation(Override.class);
-    writer.beginMethod(returnType, "get", PUBLIC);
-    StringBuilder args = new StringBuilder();
-    boolean first = true;
-    for (Element parameter : parameters) {
-      if (!first) args.append(", ");
-      else first = false;
-      args.append(String.format("%s.get()", parameter.getSimpleName().toString()));
->>>>>>> d5983059
-    }
-    writer.emitStatement("return module.%s(%s)", methodName, args.toString());
+      boolean first = true;
+      for (Element parameter : parameters) {
+        if (!first) args.append(", ");
+        else first = false;
+        args.append(String.format("%s.get()", parameter.getSimpleName().toString()));
+      }
+      writer.emitStatement("return module.%s(%s)", methodName, args.toString());
+    }
     writer.endMethod();
 
     writer.endType();
@@ -507,11 +477,7 @@
     }
     return parameter.getSimpleName().toString();
   }
-
-  private String assistedParameterName(int index) {
-    return "a" + index;
-  }
-
+  
   private String factoryName(TypeElement factory) {
     return factory.getSimpleName().toString() + "Impl";
   }
