/*
 * Copyright (C) 2012 Square, Inc.
 *
 * Licensed under the Apache License, Version 2.0 (the "License");
 * you may not use this file except in compliance with the License.
 * You may obtain a copy of the License at
 *
 * http://www.apache.org/licenses/LICENSE-2.0
 *
 * Unless required by applicable law or agreed to in writing, software
 * distributed under the License is distributed on an "AS IS" BASIS,
 * WITHOUT WARRANTIES OR CONDITIONS OF ANY KIND, either express or implied.
 * See the License for the specific language governing permissions and
 * limitations under the License.
 */
package dagger.internal;

import dagger.internal.Binding.InvalidBindingException;
<<<<<<< HEAD
import java.util.ArrayDeque;
import java.util.ArrayList;
import java.util.Collections;
import java.util.Deque;
=======
import java.util.ArrayList;
import java.util.Collections;
>>>>>>> 8f2e49e9
import java.util.HashMap;
import java.util.List;
import java.util.Map;
import java.util.Set;

/**
 * Links bindings to their dependencies.
 */
public final class Linker {
  private static final Object UNINITIALIZED = new Object();

  /**
   * The base {@code Linker} which will be consulted to satisfy bindings not
   * otherwise satisfiable from this {@code Linker}. The top-most {@code Linker}
   * in a chain will have a null base linker.
   */
  private final Linker base;

  /** Bindings requiring a call to attach(). May contain deferred bindings. */
<<<<<<< HEAD
  private final Deque<Binding<?>> toLink = new ArrayDeque<Binding<?>>();
=======
  private final Queue<Binding<?>> toLink = new ArrayQueue<Binding<?>>();
>>>>>>> 8f2e49e9

  /** True unless calls to requestBinding() were unable to satisfy the binding. */
  private boolean attachSuccess = true;

  /** All errors encountered during injection. */
  private final List<String> errors = new ArrayList<String>();

  /** All of the object graph's bindings. This may contain unlinked bindings. */
  private final Map<String, Binding<?>> bindings = new HashMap<String, Binding<?>>();

  /**
   * An unmodifiable map containing all of the bindings available in this linker, fully linked.
   * This will be null if the bindings are not yet fully linked. It provides both a signal
   * of completion of the {@link #linkAll()} method, as well as a place to reference the final,
   * fully linked map of bindings.
   */
  private volatile Map<String, Binding<?>> linkedBindings = null;

  private final Loader plugin;

  private final ErrorHandler errorHandler;

  public Linker(Linker base, Loader plugin, ErrorHandler errorHandler) {
    if (plugin == null) throw new NullPointerException("plugin");
    if (errorHandler == null) throw new NullPointerException("errorHandler");

    this.base = base;
    this.plugin = plugin;
    this.errorHandler = errorHandler;
  }

  /**
   * Adds all bindings in {@code toInstall}. The caller must call either {@link
   * #linkAll} or {@link #requestBinding} and {@link #linkRequested} before the
   * bindings can be used.
   *
   * This method may only be called before {@link #linkAll()}. Subsequent calls to
   * {@link #installBindings(BindingsGroup)} will throw an {@link IllegalStateException}.
   */
  public void installBindings(BindingsGroup toInstall) {
    if (linkedBindings != null) {
      throw new IllegalStateException("Cannot install further bindings after calling linkAll().");
    }
    for (Map.Entry<String, ? extends Binding<?>> entry : toInstall.entrySet()) {
      bindings.put(entry.getKey(), scope(entry.getValue()));
    }
  }

  /**
   * Links all known bindings (whether requested or installed), plus all of their
   * transitive dependencies. This loads injectable types' bindings as necessary to fill in
   * the gaps.  If this method has returned successfully at least once, all further
   * work is short-circuited.
   *
   * @throws AssertionError if this method is not called within a synchronized block which
   *     holds this {@link Linker} as the lock object.
   */
  public Map<String, Binding<?>> linkAll() {
    assertLockHeld();
    if (linkedBindings != null) {
      return linkedBindings;
    }
    for (Binding<?> binding : bindings.values()) {
      if (!binding.isLinked()) {
        toLink.add(binding);
      }
    }
    linkRequested(); // This method throws if bindings are not resolvable/linkable.
    linkedBindings = Collections.unmodifiableMap(bindings);
    return linkedBindings;
  }

  /**
   * Returns the map of all bindings available to this {@link Linker}, if and only if
   * {@link #linkAll()} has successfully returned at least once, otherwise it returns null;
   */
  public Map<String, Binding<?>> fullyLinkedBindings() {
    return linkedBindings;
  }

  /**
   * Links all requested bindings plus their transitive dependencies. This
   * creates JIT bindings as necessary to fill in the gaps.
   *
   * @throws AssertionError if this method is not called within a synchronized block which
   *     holds this {@link Linker} as the lock object.
   */
  public void linkRequested() {
    assertLockHeld();
    Binding<?> binding;
    while ((binding = toLink.poll()) != null) {
      if (binding instanceof DeferredBinding) {
        DeferredBinding deferred = (DeferredBinding) binding;
        String key = deferred.deferredKey;
        boolean mustHaveInjections = deferred.mustHaveInjections;
        if (bindings.containsKey(key)) {
          continue; // A binding for this key has since been linked.
        }
        try {
          Binding<?> resolvedBinding =
              createBinding(key, binding.requiredBy, deferred.classLoader, mustHaveInjections);
          resolvedBinding.setLibrary(binding.library());
          resolvedBinding.setDependedOn(binding.dependedOn());
          // Fail if the type of binding we got wasn't capable of what was requested.
          if (!key.equals(resolvedBinding.provideKey) && !key.equals(resolvedBinding.membersKey)) {
            throw new IllegalStateException("Unable to create binding for " + key);
          }
          // Enqueue the JIT binding so its own dependencies can be linked.
          Binding<?> scopedBinding = scope(resolvedBinding);
          toLink.add(scopedBinding);
          putBinding(scopedBinding);
        } catch (InvalidBindingException e) {
          addError(e.type + " " + e.getMessage() + " required by " + binding.requiredBy);
          bindings.put(key, Binding.UNRESOLVED);
        } catch (UnsupportedOperationException e) {
          addError("Unsupported: " + e.getMessage() + " required by " + binding.requiredBy);
          bindings.put(key, Binding.UNRESOLVED);
        } catch (IllegalArgumentException e) {
          addError(e.getMessage() + " required by " + binding.requiredBy);
          bindings.put(key, Binding.UNRESOLVED);
        } catch (RuntimeException e) {
          throw e;
        } catch (Exception e) {
          throw new RuntimeException(e);
        }
      } else {
        // Attempt to attach the binding to its dependencies. If any dependency
        // is not available, the attach will fail. We'll enqueue creation of
        // that dependency and retry the attachment later.
        attachSuccess = true;
        binding.attach(this);
        if (attachSuccess) {
          binding.setLinked();
        } else {
          toLink.add(binding);
        }
      }
    }

    try {
      errorHandler.handleErrors(errors);
    } finally {
      errors.clear();
    }
  }

  /**
   * Don't permit bindings to be linked without a lock. Callers should lock
   * before requesting any bindings, link the requested bindings, retrieve
   * the linked bindings, and then release the lock.
   */
  private void assertLockHeld() {
    if (!Thread.holdsLock(this)) throw new AssertionError();
  }

  /**
   * Returns a binding for the key in {@code deferred}. The type of binding
   * to be created depends on the key's type:
   * <ul>
   *   <li>Injections of {@code Provider<Foo>}, {@code MembersInjector<Bar>}, and
   *       {@code Lazy<Blah>} will delegate to the bindings of {@code Foo}, {@code Bar}, and
   *       {@code Blah} respectively.
   *   <li>Injections of raw types will use the injectable constructors of those classes.
   *   <li>Any other injection types require @Provides bindings and will error out.
   * </ul>
   */
  private Binding<?> createBinding(String key, Object requiredBy, ClassLoader classLoader,
      boolean mustHaveInjections) {
    String builtInBindingsKey = Keys.getBuiltInBindingsKey(key);
    if (builtInBindingsKey != null) {
      return new BuiltInBinding<Object>(key, requiredBy, classLoader, builtInBindingsKey);
    }
    String lazyKey = Keys.getLazyKey(key);
    if (lazyKey != null) {
      return new LazyBinding<Object>(key, requiredBy, classLoader, lazyKey);
    }

    String className = Keys.getClassName(key);
    if (className == null || Keys.isAnnotated(key)) {
      // Cannot jit-bind annotated keys or generic types.
      throw new IllegalArgumentException(key);
    }
    Binding<?> binding =
        plugin.getAtInjectBinding(key, className, classLoader, mustHaveInjections);
    if (binding != null) {
      return binding;
    }
    throw new InvalidBindingException(className, "could not be bound with key " + key);
  }

  /** @deprecated Older, generated code still using this should be re-generated. */
  @Deprecated
  public Binding<?> requestBinding(String key, Object requiredBy) {
    return requestBinding(
        key, requiredBy, getClass().getClassLoader(), true, true);
  }

  /**
   * Returns the binding if it exists immediately. Otherwise this returns
   * null. If the returned binding didn't exist or was unlinked, it will be
   * enqueued to be linked.
   */
  public Binding<?> requestBinding(String key, Object requiredBy, ClassLoader classLoader) {
    return requestBinding(key, requiredBy, classLoader, true, true);
  }

  /** @deprecated Older, generated code still using this should be re-generated. */
  @Deprecated
  public Binding<?> requestBinding(String key, Object requiredBy,
      boolean mustHaveInjections, boolean library) {
    return requestBinding(key, requiredBy, getClass().getClassLoader(),
        mustHaveInjections, library);
  }

  /**
   * Returns the binding if it exists immediately. Otherwise this returns
   * null. If the returned binding didn't exist or was unlinked, it will be
   * enqueued to be linked.
   *
   * @param mustHaveInjections true if the the referenced key requires either an
   *     {@code @Inject} annotation is produced by a {@code @Provides} method.
   *     This isn't necessary for Module.injects types because frameworks need
   *     to inject arbitrary classes like JUnit test cases and Android
   *     activities. It also isn't necessary for supertypes.
   */
  public Binding<?> requestBinding(String key, Object requiredBy, ClassLoader classLoader,
      boolean mustHaveInjections, boolean library) {
    assertLockHeld();

    Binding<?> binding = null;
    for (Linker linker = this; linker != null; linker = linker.base) {
      binding = linker.bindings.get(key);
      if (binding != null) {
        if (linker != this && !binding.isLinked()) throw new AssertionError();
        break;
      }
    }

    if (binding == null) {
      // We can't satisfy this binding. Make sure it'll work next time!
      Binding<?> deferredBinding =
          new DeferredBinding(key, classLoader, requiredBy, mustHaveInjections);
      deferredBinding.setLibrary(library);
      deferredBinding.setDependedOn(true);
      toLink.add(deferredBinding);
      attachSuccess = false;
      return null;
    }

    if (!binding.isLinked()) {
      toLink.add(binding); // This binding was never linked; link it now!
    }

    binding.setLibrary(library);
    binding.setDependedOn(true);
    return binding;
  }

  private <T> void putBinding(final Binding<T> binding) {

    // At binding insertion time it's possible that another binding for the same
    // key to already exist. This occurs when an @Provides method returns a type T
    // and we also inject the members of that type.
    if (binding.provideKey != null) {
      putIfAbsent(bindings, binding.provideKey, binding);
    }
    if (binding.membersKey != null) {
      putIfAbsent(bindings, binding.membersKey, binding);
    }
  }

  /**
   * Returns a scoped binding for {@code binding}.
   */
  static <T> Binding<T> scope(final Binding<T> binding) {
    if (!binding.isSingleton() || binding instanceof SingletonBinding) {
      return binding; // Default scoped binding or already a scoped binding.
    }
    return new SingletonBinding<T>(binding);
  }

  /**
   * Puts the mapping {@code key, value} in {@code map} if no mapping for {@code
   * key} already exists.
   */
  private <K, V> void putIfAbsent(Map<K, V> map, K key, V value) {
    V replaced = map.put(key, value); // Optimistic: prefer only one hash operation lookup.
    if (replaced != null) {
      map.put(key, replaced);
    }
  }

  /** Enqueue {@code message} as a fatal error to be reported to the user. */
  private void addError(String message) {
    errors.add(message);
  }

  /**
   * A Binding that implements singleton behaviour around an existing binding.
   */
  private static class SingletonBinding<T> extends Binding<T> {
    private final Binding<T> binding;
    private volatile Object onlyInstance = UNINITIALIZED;

    private SingletonBinding(Binding<T> binding) {
      super(binding.provideKey, binding.membersKey, true, binding.requiredBy);
      this.binding = binding;
    }

    @Override public void attach(Linker linker) {
      binding.attach(linker);
    }

    @Override public void injectMembers(T t) {
      binding.injectMembers(t);
    }

    @SuppressWarnings("unchecked") // onlyInstance is either 'UNINITIALIZED' or a 'T'.
    @Override public T get() {
      if (onlyInstance == UNINITIALIZED) {
        synchronized (this) {
          if (onlyInstance == UNINITIALIZED) {
            onlyInstance = binding.get();
          }
        }
      }
      return (T) onlyInstance;
    }

    @Override public void getDependencies(Set<Binding<?>> get, Set<Binding<?>> injectMembers) {
      binding.getDependencies(get, injectMembers);
    }

    @Override public boolean isCycleFree() {
      return binding.isCycleFree();
    }

    @Override public boolean isLinked() {
      return binding.isLinked();
    }

    @Override public boolean isVisiting() {
      return binding.isVisiting();
    }

    @Override public boolean library() {
      return binding.library();
    }

    @Override public boolean dependedOn() {
      return binding.dependedOn();
    }

    @Override public void setCycleFree(final boolean cycleFree) {
      binding.setCycleFree(cycleFree);
    }

    @Override public void setVisiting(final boolean visiting) {
      binding.setVisiting(visiting);
    }

    @Override public void setLibrary(boolean library) {
      binding.setLibrary(true);
    }

    @Override public void setDependedOn(boolean dependedOn) {
      binding.setDependedOn(dependedOn);
    }

    @Override protected boolean isSingleton() {
      return true;
    }

    @Override protected void setLinked() {
      binding.setLinked();
    }

    @Override public String toString() {
      return "@Singleton/" + binding.toString();
    }
  }

  /** Handles linker errors appropriately. */
  public interface ErrorHandler {
    ErrorHandler NULL = new ErrorHandler() {
      @Override public void handleErrors(List<String> errors) {
      }
    };

    /**
     * Fail if any errors have been enqueued.
     * Implementations may throw exceptions or report the errors through another
     * channel.  Callers are responsible for clearing enqueued errors.
     *
     * @param errors a potentially empty list of error messages.
     */
    void handleErrors(List<String> errors);
  }

  private static class DeferredBinding extends Binding<Object> {
    /** Loader originally intended to load this binding, to be used in loading the actual one */
    final ClassLoader classLoader;
    final String deferredKey;
    final boolean mustHaveInjections;

    private DeferredBinding(String deferredKey, ClassLoader classLoader, Object requiredBy,
        boolean mustHaveInjections) {
      super(null, null, false, requiredBy);
      this.deferredKey = deferredKey;
      this.classLoader = classLoader;
      this.mustHaveInjections = mustHaveInjections;
    }

    @Override public void injectMembers(Object t) {
      throw new UnsupportedOperationException("Deferred bindings must resolve first.");
    }

    @Override public void getDependencies(Set<Binding<?>> get, Set<Binding<?>> injectMembers) {
      throw new UnsupportedOperationException("Deferred bindings must resolve first.");
    }

    @Override public String toString() {
      return "DeferredBinding[deferredKey=" + deferredKey + "]";
    }
  }
}<|MERGE_RESOLUTION|>--- conflicted
+++ resolved
@@ -16,18 +16,12 @@
 package dagger.internal;
 
 import dagger.internal.Binding.InvalidBindingException;
-<<<<<<< HEAD
-import java.util.ArrayDeque;
 import java.util.ArrayList;
 import java.util.Collections;
-import java.util.Deque;
-=======
-import java.util.ArrayList;
-import java.util.Collections;
->>>>>>> 8f2e49e9
 import java.util.HashMap;
 import java.util.List;
 import java.util.Map;
+import java.util.Queue;
 import java.util.Set;
 
 /**
@@ -44,11 +38,7 @@
   private final Linker base;
 
   /** Bindings requiring a call to attach(). May contain deferred bindings. */
-<<<<<<< HEAD
-  private final Deque<Binding<?>> toLink = new ArrayDeque<Binding<?>>();
-=======
   private final Queue<Binding<?>> toLink = new ArrayQueue<Binding<?>>();
->>>>>>> 8f2e49e9
 
   /** True unless calls to requestBinding() were unable to satisfy the binding. */
   private boolean attachSuccess = true;
